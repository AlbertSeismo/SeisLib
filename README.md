--- conflicted
+++ resolved
@@ -34,15 +34,6 @@
 ```
 
 
-<<<<<<< HEAD
-## *References*
-- Boschi, L. & Dziewonski, A.M., 1999. [High- and low-resolution images of the Earth's mantle: Implications of different approaches to tomographic modeling.](https://doi.org/10.1029/1999JB900166) *J. Geophys. Res.*, 104(B11)
-- Boschi, L., Magrini, F., Cammarano, F., & van der Meijde, M. 2019. [On seismic ambient noise cross-correlation and surface-wave attenuation.]( https://doi.org/10.1093/gji/ggz379) *Geophys. J. Int.*, 219(3), 1568-1589
-- Kästle, E., Soomro, R., Weemstra, C., Boschi, L. & Meier, T., 2016. [Two-receiver measurements of phase velocity: cross-validation of ambient-noise and earthquake-based observations.](https://doi.org/10.1093/gji/ggw341) *Geophys. J. Int.*, 207, 1493-1512
-- Magrini, F., Diaferia, G., Boschi, L. & Cammarano, F., 2020. [Arrival-angle effects on two-receiver measurements of phase velocity.](https://doi.org/10.1093/gji/ggz560) *Geophys. J. Int.*, 220, 1838-1844
-- Magrini, F. & Boschi, L., 2021. [Surface-wave attenuation from seismic ambient noise: numerical validation and application.]( https://doi.org/10.1029/2020JB019865) *J. Geophys. Res.*, 126, e2020JB019865
-- Magrini, F., Boschi, L., Gualtieri, L., Lekić, V. & Cammarano, F., 2021. [Rayleigh‑wave attenuation across the conterminous United States in the microseism frequency band.](https://www.nature.com/articles/s41598-021-89497-6) *Scientific Reports*, 11, 1-9
-=======
 ### Using pip
 ```bash
 pip install obspy
@@ -74,4 +65,3 @@
 - Magrini, F., Diaferia, G., Boschi, L. & Cammarano, F., 2020. Arrival-angle effects on two-receiver measurements of phase velocity. *Geophys. J. Int.*, 220, 1838-1844
 - Magrini, F. & Boschi, L., 2021. Surface-wave attenuation from seismic ambient noise: numerical validation and application. *J. Geophys. Res.*, 126, e2020JB019865
 - Magrini, F., Boschi, L., Gualtieri, L., Lekić, V. & Cammarano, F., 2021. Rayleigh‑wave attenuation across the conterminous United States in the microseism frequency band. *Scientific Reports*, 11, 1-9
->>>>>>> a1c76e7c
